--- conflicted
+++ resolved
@@ -86,12 +86,9 @@
         self.in_count: Dict[int, int] = defaultdict(int)
         self.out_count: Dict[int, int] = defaultdict(int)
         self.triggering_anchors = triggering_anchors
-<<<<<<< HEAD
-        self.counted_trackers: list = []
-=======
         if not list(self.triggering_anchors):
             raise ValueError("Triggering anchors cannot be empty.")
->>>>>>> 7f78f934
+        self.counted_trackers: list = []
 
     @staticmethod
     def calculate_region_of_interest_limits(vector: Vector) -> Tuple[Vector, Vector]:
@@ -167,7 +164,15 @@
             ]
         )
 
-<<<<<<< HEAD
+        cross_products_1 = cross_product(all_anchors, self.limits[0])
+        cross_products_2 = cross_product(all_anchors, self.limits[1])
+        in_limits = (cross_products_1 > 0) == (cross_products_2 > 0)
+        in_limits = np.all(in_limits, axis=0)
+
+        triggers = cross_product(all_anchors, self.vector) < 0
+        has_any_left_trigger = np.any(triggers, axis=0)
+        has_any_right_trigger = np.any(~triggers, axis=0)
+        is_uniformly_triggered = ~(has_any_left_trigger & has_any_right_trigger)
         for i, (class_id, tracker_id) in enumerate(
             zip(detections.class_id, detections.tracker_id)
         ):
@@ -176,26 +181,6 @@
             elif tracker_id in self.counted_trackers:
                 continue
 
-            box_anchors = [Point(x=x, y=y) for x, y in all_anchors[:, i, :]]
-
-            in_limits = all(
-                [
-                    self.is_point_in_limits(point=anchor, limits=self.limits)
-                    for anchor in box_anchors
-                ]
-            )
-=======
-        cross_products_1 = cross_product(all_anchors, self.limits[0])
-        cross_products_2 = cross_product(all_anchors, self.limits[1])
-        in_limits = (cross_products_1 > 0) == (cross_products_2 > 0)
-        in_limits = np.all(in_limits, axis=0)
->>>>>>> 7f78f934
-
-        triggers = cross_product(all_anchors, self.vector) < 0
-        has_any_left_trigger = np.any(triggers, axis=0)
-        has_any_right_trigger = np.any(~triggers, axis=0)
-        is_uniformly_triggered = ~(has_any_left_trigger & has_any_right_trigger)
-        for i, tracker_id in enumerate(detections.tracker_id):
             if not in_limits[i]:
                 continue
 
