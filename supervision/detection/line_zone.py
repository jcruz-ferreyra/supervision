--- conflicted
+++ resolved
@@ -1,9 +1,6 @@
-<<<<<<< HEAD
 import math
 from collections import defaultdict
-=======
 import warnings
->>>>>>> 883a6bed
 from typing import Dict, Iterable, Optional, Tuple
 
 import cv2
@@ -164,7 +161,6 @@
             ]
         )
 
-<<<<<<< HEAD
         for i, (class_id, tracker_id) in enumerate(
             zip(detections.class_id, detections.tracker_id)
         ):
@@ -173,9 +169,6 @@
             elif tracker_id in self.counted_trackers:
                 continue
 
-=======
-        for i, tracker_id in enumerate(detections.tracker_id):
->>>>>>> 883a6bed
             box_anchors = [Point(x=x, y=y) for x, y in all_anchors[:, i, :]]
 
             in_limits = all(
