from contextlib import ExitStack as DoesNotRaise
from typing import Dict, List, Tuple, Union

import numpy as np
import pytest

from supervision import Detections
from supervision.dataset.formats.coco import (
    build_coco_class_index_mapping,
    classes_to_coco_categories,
    coco_annotations_to_detections,
    coco_categories_to_classes,
    detections_to_coco_annotations,
    group_coco_annotations_by_image_id,
)


def mock_coco_annotation(
    annotation_id: int = 0,
    image_id: int = 0,
    category_id: int = 0,
    bbox: Tuple[float, float, float, float] = (0.0, 0.0, 0.0, 0.0),
    area: float = 0.0,
    segmentation: Union[List[list], Dict] = None,
    iscrowd: bool = False,
) -> dict:
    if not segmentation:
        segmentation = []
    return {
        "id": annotation_id,
        "image_id": image_id,
        "category_id": category_id,
        "bbox": list(bbox),
        "area": area,
        "segmentation": segmentation,
        "iscrowd": int(iscrowd),
    }


@pytest.mark.parametrize(
    "coco_categories, expected_result, exception",
    [
        ([], [], DoesNotRaise()),  # empty coco categories
        (
            [{"id": 0, "name": "fashion-assistant", "supercategory": "none"}],
            ["fashion-assistant"],
            DoesNotRaise(),
        ),  # single coco category with supercategory == "none"
        (
            [
                {"id": 0, "name": "fashion-assistant", "supercategory": "none"},
                {"id": 1, "name": "baseball cap", "supercategory": "fashion-assistant"},
            ],
            ["fashion-assistant", "baseball cap"],
            DoesNotRaise(),
        ),  # two coco categories; one with supercategory == "none" and
        # one with supercategory != "none"
        (
            [
                {"id": 0, "name": "fashion-assistant", "supercategory": "none"},
                {"id": 1, "name": "baseball cap", "supercategory": "fashion-assistant"},
                {"id": 2, "name": "hoodie", "supercategory": "fashion-assistant"},
            ],
            ["fashion-assistant", "baseball cap", "hoodie"],
            DoesNotRaise(),
        ),  # three coco categories; one with supercategory == "none" and
        # two with supercategory != "none"
        (
            [
                {"id": 0, "name": "fashion-assistant", "supercategory": "none"},
                {"id": 2, "name": "hoodie", "supercategory": "fashion-assistant"},
                {"id": 1, "name": "baseball cap", "supercategory": "fashion-assistant"},
            ],
            ["fashion-assistant", "baseball cap", "hoodie"],
            DoesNotRaise(),
        ),  # three coco categories; one with supercategory == "none" and
        # two with supercategory != "none" (different order)
    ],
)
def test_coco_categories_to_classes(
    coco_categories: List[dict], expected_result: List[str], exception: Exception
) -> None:
    with exception:
        result = coco_categories_to_classes(coco_categories=coco_categories)
        assert result == expected_result


@pytest.mark.parametrize(
    "classes, exception",
    [
        ([], DoesNotRaise()),  # empty classes
        (["baseball cap"], DoesNotRaise()),  # single class
        (["baseball cap", "hoodie"], DoesNotRaise()),  # two classes
    ],
)
def test_classes_to_coco_categories_and_back_to_classes(
    classes: List[str], exception: Exception
) -> None:
    with exception:
        coco_categories = classes_to_coco_categories(classes=classes)
        result = coco_categories_to_classes(coco_categories=coco_categories)
        assert result == classes


@pytest.mark.parametrize(
    "coco_annotations, expected_result, exception",
    [
        ([], {}, DoesNotRaise()),  # empty coco annotations
        (
            [mock_coco_annotation(annotation_id=0, image_id=0, category_id=0)],
            {
                0: [
                    mock_coco_annotation(
                        annotation_id=0, image_id=0, category_id=0
                    )
                ]
            },
            DoesNotRaise(),
        ),  # single coco annotation
        (
            [
                mock_coco_annotation(annotation_id=0, image_id=0, category_id=0),
                mock_coco_annotation(annotation_id=1, image_id=1, category_id=0),
            ],
            {
                0: [
                    mock_coco_annotation(
                        annotation_id=0, image_id=0, category_id=0
                    )
                ],
                1: [
                    mock_coco_annotation(
                        annotation_id=1, image_id=1, category_id=0
                    )
                ],
            },
            DoesNotRaise(),
        ),  # two coco annotations
        (
            [
                mock_coco_annotation(annotation_id=0, image_id=0, category_id=0),
                mock_coco_annotation(annotation_id=1, image_id=1, category_id=1),
                mock_coco_annotation(annotation_id=2, image_id=1, category_id=2),
                mock_coco_annotation(annotation_id=3, image_id=2, category_id=3),
                mock_coco_annotation(annotation_id=4, image_id=3, category_id=1),
                mock_coco_annotation(annotation_id=5, image_id=3, category_id=2),
                mock_coco_annotation(annotation_id=5, image_id=3, category_id=3),
            ],
            {
                0: [
                    mock_coco_annotation(
                        annotation_id=0, image_id=0, category_id=0
                    ),
                ],
                1: [
                    mock_coco_annotation(
                        annotation_id=1, image_id=1, category_id=1
                    ),
                    mock_coco_annotation(
                        annotation_id=2, image_id=1, category_id=2
                    ),
                ],
                2: [
                    mock_coco_annotation(
                        annotation_id=3, image_id=2, category_id=3
                    ),
                ],
                3: [
                    mock_coco_annotation(
                        annotation_id=4, image_id=3, category_id=1
                    ),
                    mock_coco_annotation(
                        annotation_id=5, image_id=3, category_id=2
                    ),
                    mock_coco_annotation(
                        annotation_id=5, image_id=3, category_id=3
                    ),
                ],
            },
            DoesNotRaise(),
        ),  # two coco annotations
    ],
)
def test_group_coco_annotations_by_image_id(
    coco_annotations: List[dict], expected_result: dict, exception: Exception
) -> None:
    with exception:
        result = group_coco_annotations_by_image_id(coco_annotations=coco_annotations)
        assert result == expected_result


@pytest.mark.parametrize(
    "image_annotations, resolution_wh, with_masks, expected_result, exception",
    [
        (
            [],
            (1000, 1000),
            False,
            Detections.empty(),
            DoesNotRaise(),
        ),  # empty image annotations
        (
            [
                mock_coco_annotation(
                    category_id=0, bbox=(0, 0, 100, 100), area=100 * 100
                )
            ],
            (1000, 1000),
            False,
            Detections(
                xyxy=np.array([[0, 0, 100, 100]], dtype=np.float32),
                class_id=np.array([0], dtype=int),
            ),
            DoesNotRaise(),
        ),  # single image annotations
        (
            [
                mock_coco_annotation(
                    category_id=0, bbox=(0, 0, 100, 100), area=100 * 100
                ),
                mock_coco_annotation(
                    category_id=0, bbox=(100, 100, 100, 100), area=100 * 100
                ),
            ],
            (1000, 1000),
            False,
            Detections(
                xyxy=np.array(
                    [[0, 0, 100, 100], [100, 100, 200, 200]], dtype=np.float32
                ),
                class_id=np.array([0, 0], dtype=int),
            ),
            DoesNotRaise(),
        ),  # two image annotations
        (
            [
                mock_coco_annotation(
                    category_id=0,
                    bbox=(0, 0, 5, 5),
                    area=5 * 5,
                    segmentation=[[0, 0, 2, 0, 2, 2, 4, 2, 4, 4, 0, 4]],
                )
            ],
            (5, 5),
            True,
            Detections(
                xyxy=np.array([[0, 0, 5, 5]], dtype=np.float32),
                class_id=np.array([0], dtype=int),
                mask=np.array(
                    [
                        [
                            [1, 1, 1, 0, 0],
                            [1, 1, 1, 0, 0],
                            [1, 1, 1, 1, 1],
                            [1, 1, 1, 1, 1],
                            [1, 1, 1, 1, 1],
                        ]
                    ]
                ),
            ),
            DoesNotRaise(),
        ),  # single image annotations with mask as polygon
        (
            [
                mock_coco_annotation(
                    category_id=0,
                    bbox=(0, 0, 5, 5),
                    area=5 * 5,
                    segmentation={
                        "size": [5, 5],
                        "counts": [0, 15, 2, 3, 2, 3],
                    },
                    iscrowd=True,
                )
            ],
            (5, 5),
            True,
            Detections(
                xyxy=np.array([[0, 0, 5, 5]], dtype=np.float32),
                class_id=np.array([0], dtype=int),
                mask=np.array(
                    [
                        [
                            [1, 1, 1, 0, 0],
                            [1, 1, 1, 0, 0],
                            [1, 1, 1, 1, 1],
                            [1, 1, 1, 1, 1],
                            [1, 1, 1, 1, 1],
                        ]
                    ]
                ),
            ),
            DoesNotRaise(),
        ),  # single image annotations with mask, RLE segmentation mask
        (
            [
                mock_coco_annotation(
                    category_id=0,
                    bbox=(0, 0, 5, 5),
                    area=5 * 5,
                    segmentation=[[0, 0, 2, 0, 2, 2, 4, 2, 4, 4, 0, 4]],
                ),
                mock_coco_annotation(
                    category_id=0,
                    bbox=(3, 0, 2, 2),
                    area=2 * 2,
                    segmentation={
                        "size": [5, 5],
                        "counts": [15, 2, 3, 2, 3],
                    },
                    iscrowd=True,
                ),
            ],
            (5, 5),
            True,
            Detections(
                xyxy=np.array([[0, 0, 5, 5], [3, 0, 5, 2]], dtype=np.float32),
                class_id=np.array([0, 0], dtype=int),
                mask=np.array(
                    [
                        [
                            [1, 1, 1, 0, 0],
                            [1, 1, 1, 0, 0],
                            [1, 1, 1, 1, 1],
                            [1, 1, 1, 1, 1],
                            [1, 1, 1, 1, 1],
                        ],
                        [
                            [0, 0, 0, 1, 1],
                            [0, 0, 0, 1, 1],
                            [0, 0, 0, 0, 0],
                            [0, 0, 0, 0, 0],
                            [0, 0, 0, 0, 0],
                        ],
                    ]
                ),
            ),
            DoesNotRaise(),
        ),  # two image annotations with mask, one mask as polygon ans second as RLE
        (
            [
                mock_coco_annotation(
                    category_id=0,
                    bbox=(3, 0, 2, 2),
                    area=2 * 2,
                    segmentation={
                        "size": [5, 5],
                        "counts": [15, 2, 3, 2, 3],
                    },
                    iscrowd=True,
                ),
                mock_coco_annotation(
                    category_id=1,
                    bbox=(0, 0, 5, 5),
                    area=5 * 5,
                    segmentation=[[0, 0, 2, 0, 2, 2, 4, 2, 4, 4, 0, 4]],
                ),
            ],
            (5, 5),
            True,
            Detections(
                xyxy=np.array([[3, 0, 5, 2], [0, 0, 5, 5]], dtype=np.float32),
                class_id=np.array([0, 1], dtype=int),
                mask=np.array(
                    [
                        [
                            [0, 0, 0, 1, 1],
                            [0, 0, 0, 1, 1],
                            [0, 0, 0, 0, 0],
                            [0, 0, 0, 0, 0],
                            [0, 0, 0, 0, 0],
                        ],
                        [
                            [1, 1, 1, 0, 0],
                            [1, 1, 1, 0, 0],
                            [1, 1, 1, 1, 1],
                            [1, 1, 1, 1, 1],
                            [1, 1, 1, 1, 1],
                        ],
                    ]
                ),
            ),
            DoesNotRaise(),
        ),  # two image annotations with mask, first mask as RLE and second as polygon
    ],
)
def test_coco_annotations_to_detections(
    image_annotations: List[dict],
    resolution_wh: Tuple[int, int],
    with_masks: bool,
    expected_result: Detections,
    exception: Exception,
) -> None:
    with exception:
        result = coco_annotations_to_detections(
            image_annotations=image_annotations,
            resolution_wh=resolution_wh,
            with_masks=with_masks,
        )
        assert result == expected_result


@pytest.mark.parametrize(
    "coco_categories, target_classes, expected_result, exception",
    [
        ([], [], {}, DoesNotRaise()),  # empty coco categories
        (
            [{"id": 0, "name": "fashion-assistant", "supercategory": "none"}],
            ["fashion-assistant"],
            {0: 0},
            DoesNotRaise(),
        ),  # single coco category starting from 0
        (
            [{"id": 1, "name": "fashion-assistant", "supercategory": "none"}],
            ["fashion-assistant"],
            {1: 0},
            DoesNotRaise(),
        ),  # single coco category starting from 1
        (
            [
                {"id": 0, "name": "fashion-assistant", "supercategory": "none"},
                {"id": 2, "name": "hoodie", "supercategory": "fashion-assistant"},
                {"id": 1, "name": "baseball cap", "supercategory": "fashion-assistant"},
            ],
            ["fashion-assistant", "baseball cap", "hoodie"],
            {0: 0, 1: 1, 2: 2},
            DoesNotRaise(),
        ),  # three coco categories
        (
            [
                {"id": 2, "name": "hoodie", "supercategory": "fashion-assistant"},
                {"id": 1, "name": "baseball cap", "supercategory": "fashion-assistant"},
            ],
            ["baseball cap", "hoodie"],
            {2: 1, 1: 0},
            DoesNotRaise(),
        ),  # two coco categories
        (
            [
                {"id": 3, "name": "hoodie", "supercategory": "fashion-assistant"},
                {"id": 1, "name": "baseball cap", "supercategory": "fashion-assistant"},
            ],
            ["baseball cap", "hoodie"],
            {3: 1, 1: 0},
            DoesNotRaise(),
        ),  # two coco categories with missing category
    ],
)
def test_build_coco_class_index_mapping(
    coco_categories: List[dict],
    target_classes: List[str],
    expected_result: Dict[int, int],
    exception: Exception,
) -> None:
    with exception:
        result = build_coco_class_index_mapping(
            coco_categories=coco_categories, target_classes=target_classes
        )
        assert result == expected_result


@pytest.mark.parametrize(
    "detections, image_id, annotation_id, expected_result, exception",
    [
        (
            Detections(
                xyxy=np.array([[0, 0, 100, 100]], dtype=np.float32),
                class_id=np.array([0], dtype=int),
            ),
            0,
            0,
            [
                mock_coco_annotation(
                    category_id=0, bbox=(0, 0, 100, 100), area=100 * 100
                )
            ],
            DoesNotRaise(),
        ),  # no segmentation mask
        (
            Detections(
                xyxy=np.array([[0, 0, 4, 5]], dtype=np.float32),
                class_id=np.array([0], dtype=int),
                mask=np.array(
                    [
                        [
                            [1, 1, 1, 1, 0],
                            [1, 1, 1, 1, 0],
                            [1, 1, 1, 1, 0],
                            [1, 1, 1, 1, 0],
                            [1, 1, 1, 1, 0],
                        ]
                    ]
                ),
            ),
            0,
            0,
<<<<<<< HEAD
            [mock_coco_annotation(
=======
            [
                mock_cock_coco_annotation(
>>>>>>> 8d432c78
                    category_id=0,
                    bbox=(0, 0, 4, 5),
                    area=4 * 5,
                    segmentation=[[0, 0, 0, 4, 3, 4, 3, 0]],
                )
            ],
            DoesNotRaise(),
        ),  # segmentation mask in single component,no holes in mask,
        # expects polygon mask
        (
            Detections(
                xyxy=np.array([[0, 0, 5, 5]], dtype=np.float32),
                class_id=np.array([0], dtype=int),
                mask=np.array(
                    [
                        [
                            [1, 1, 1, 0, 0],
                            [1, 1, 1, 0, 0],
                            [1, 1, 1, 0, 0],
                            [0, 0, 0, 1, 1],
                            [0, 0, 0, 1, 1],
                        ]
                    ]
                ),
            ),
            0,
            0,
            [
                mock_coco_annotation(
                    category_id=0,
                    bbox=(0, 0, 5, 5),
                    area=5 * 5,
                    segmentation={
                        "size": [5, 5],
                        "counts": [0, 3, 2, 3, 2, 3, 5, 2, 3, 2],
                    },
                    iscrowd=True,
                )
            ],
            DoesNotRaise(),
        ),  # segmentation mask with 2 components, no holes in mask, expects RLE mask
        (
            Detections(
                xyxy=np.array([[0, 0, 5, 5]], dtype=np.float32),
                class_id=np.array([0], dtype=int),
                mask=np.array(
                    [
                        [
                            [0, 1, 1, 1, 1],
                            [0, 1, 1, 1, 1],
                            [1, 1, 0, 0, 1],
                            [1, 1, 0, 0, 1],
                            [1, 1, 1, 1, 1],
                        ]
                    ]
                ),
            ),
            0,
            0,
            [
                mock_coco_annotation(
                    category_id=0,
                    bbox=(0, 0, 5, 5),
                    area=5 * 5,
                    segmentation={
                        "size": [5, 5],
                        "counts": [2, 10, 2, 3, 2, 6],
                    },
                    iscrowd=True,
                )
            ],
            DoesNotRaise(),
        ),  # seg mask in single component, with holes in mask, expects RLE mask
    ],
)
def test_detections_to_coco_annotations(
    detections: Detections,
    image_id: int,
    annotation_id: int,
    expected_result: List[Dict],
    exception: Exception,
) -> None:
    with exception:
        result, _ = detections_to_coco_annotations(
            detections=detections,
            image_id=image_id,
            annotation_id=annotation_id,
        )
        assert result == expected_result<|MERGE_RESOLUTION|>--- conflicted
+++ resolved
@@ -494,12 +494,7 @@
             ),
             0,
             0,
-<<<<<<< HEAD
             [mock_coco_annotation(
-=======
-            [
-                mock_cock_coco_annotation(
->>>>>>> 8d432c78
                     category_id=0,
                     bbox=(0, 0, 4, 5),
                     area=4 * 5,
